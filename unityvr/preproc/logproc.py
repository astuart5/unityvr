### This module contains basic preprocessing functions for processing the unity VR log file

import pandas as pd
import numpy as np
from dataclasses import dataclass, asdict
from os import mkdir, makedirs
from os.path import sep, isfile, exists
import json

#dataframe column defs
objDfCols = ['name','collider','px','py','pz','rx','ry','rz','sx','sy','sz']

posDfCols = ['frame','time','x','y','angle']
ftDfCols = ['frame','ficTracTReadMs','ficTracTWriteMs','dx','dy','dz']
dtDfCols = ['frame','time','dt']
nidDfCols = ['frame','time','dt','pdsig','imgfsig']

# Data class definition

@dataclass
class unityVRexperiment:

    # metadata as dict
    metadata: dict

    imaging: bool = False
    brainregion: str = None

    # timeseries data
    posDf: pd.DataFrame = pd.DataFrame(columns=posDfCols)
    ftDf: pd.DataFrame = pd.DataFrame(columns=ftDfCols)
    nidDf: pd.DataFrame = pd.DataFrame(columns=nidDfCols)

    # object locations
    objDf: pd.DataFrame = pd.DataFrame(columns=objDfCols)

    # methods
    def printMetadata(self):
        print('Metadata:\n')
        for key in self.metadata:
            print(key, ' : ', self.metadata[key])

    ## data wrangling
    def downsampleftDf(self):
        frameftDf = self.ftDf.groupby("frame").sum()
        frameftDf.reset_index(level=0, inplace=True)
        return frameftDf

<<<<<<< HEAD
    def saveData(self, saveDir, saveName):
        savepath = sep.join([saveDir,saveName,'uvr'])
    
=======

    def saveData(self, saveDir, saveName, imaging=True):
        # Choose imaging = False if you are processing behaviour data without
        # imaging data and would like to drop the "uvr" subfolder.
        if imaging:
            savepath = sep.join([saveDir,saveName,'uvr'])
        else:
            savepath = sep.join([saveDir,saveName])
>>>>>>> 0e64d51a
        # make directory
        if not exists(savepath):
            makedirs(savepath)

        # save metadata
        with open(sep.join([savepath,'metadata.json']), 'w') as outfile:
            json.dump(self.metadata, outfile,indent=4)

        # save dataframes
        self.objDf.to_csv(sep.join([savepath,'objDf.csv']))
        self.posDf.to_csv(sep.join([savepath,'posDf.csv']))
        self.ftDf.to_csv(sep.join([savepath,'ftDf.csv']))
        self.nidDf.to_csv(sep.join([savepath,'nidDf.csv']))

        return savepath
<<<<<<< HEAD
=======

    def saveShapeDf(self, saveDir, saveName, imaging=True):
        #TODO: Potentially move to trajproc.py or analysis file
        if imaging:
            savepath = sep.join([saveDir,saveName,'uvr'])
        else:
            savepath = sep.join([saveDir,saveName])
        # make directory
        if not exists(savepath):
            makedirs(savepath)

        # save dataframe
        self.shapeDf.to_csv(sep.join([savepath,'shapeDf.csv']))

        return savepath

>>>>>>> 0e64d51a

# constructor for unityVRexperiment
def constructUnityVRexperiment(dirName,fileName,imaging=False,test=False):

    dat = openUnityLog(dirName, fileName)

    metadat = makeMetaDict(dat, fileName)
    objDf = objDfFromLog(dat)
    posDf, ftDf, nidDf = timeseriesDfFromLog(dat)

    uvrexperiment = unityVRexperiment(metadata=metadat,posDf=posDf,ftDf=ftDf,nidDf=nidDf,objDf=objDf)

    return uvrexperiment


def loadUVRData(savepath):

    with open(sep.join([savepath,'metadata.json'])) as json_file:
        metadat = json.load(json_file)
    objDf = pd.read_csv(sep.join([savepath,'objDf.csv'])).drop(columns=['Unnamed: 0'])
    posDf = pd.read_csv(sep.join([savepath,'posDf.csv'])).drop(columns=['Unnamed: 0'])
    ftDf = pd.read_csv(sep.join([savepath,'ftDf.csv'])).drop(columns=['Unnamed: 0'])
    nidDf = pd.read_csv(sep.join([savepath,'nidDf.csv'])).drop(columns=['Unnamed: 0'])

    uvrexperiment = unityVRexperiment(metadata=metadat,posDf=posDf,ftDf=ftDf,nidDf=nidDf,objDf=objDf)

    return uvrexperiment


def parseHeader(notes, headerwords, metadat):

    for i, hw in enumerate(headerwords[:-1]):
        if hw in notes:
            metadat[i] = notes[notes.find(hw)+len(hw)+1:notes.find(headerwords[i+1])].split('~')[0].strip()

    return metadat

def makeMetaDict(dat, fileName):
    headerwords = ["expid", "experiment", "genotype","flyid","sex","notes","\n"]
    metadat = ['testExp', 'test experiment', 'testGenotype', 'NA', 'NA', "NA"]

    if 'headerNotes' in dat[0].keys():
        headerNotes = dat[0]['headerNotes']
        metadat = parseHeader(headerNotes, headerwords, metadat)

    [datestr, timestr] = fileName.split('.')[0].split('_')[1:3]

    matching = [s for s in dat if "ficTracBallRadius" in s]
    ballRad = matching[0]["ficTracBallRadius"]

    matching = [s for s in dat if "refreshRateHz" in s]
    setFrameRate = matching[0]["refreshRateHz"]

    metadata = {
        'expid': metadat[0],
        'experiment': metadat[1],
        'genotype': metadat[2],
        'sex': metadat[4],
        'flyid': metadat[3],
        'trial': 'trial'+fileName.split('.')[0].split('_')[-1][1:],
        'date': datestr,
        'time': timestr,
        'ballRad': ballRad,
        'setFrameRate': setFrameRate,
        'notes': metadat[5]
    }

    return metadata


def openUnityLog(dirName, fileName):
    '''load json log file'''
    import json
    from os.path import sep

    # Opening JSON file
    f = open(sep.join([dirName, fileName]))

    # returns JSON object as
    # a dictionary
    data = json.load(f)

    return data


# Functions for extracting data from log file and converting it to pandas dataframe

def objDfFromLog(dat):
    # get dataframe with info about objects in vr
    matching = [s for s in dat if "meshGameObjectPath" in s]
    entries = [None]*len(matching)
    for entry, match in enumerate(matching):
        framedat = {'name': match['meshGameObjectPath'],
                    'collider': match['colliderType'],
                    'px': match['worldPosition']['x'],
                    'py': match['worldPosition']['z'],
                    'pz': match['worldPosition']['y'],
                    'rx': match['worldRotationDegs']['x'],
                    'ry': match['worldRotationDegs']['z'],
                    'rz': match['worldRotationDegs']['y'],
                    'sx': match['worldScale']['x'],
                    'sy': match['worldScale']['z'],
                    'sz': match['worldScale']['y']}
        entries[entry] = pd.Series(framedat).to_frame().T
    objDf = pd.concat(entries,ignore_index = True)

    return objDf


def posDfFromLog(dat):
    # get info about camera position in vr
    matching = [s for s in dat if "attemptedTranslation" in s]
    entries = [None]*len(matching)
    for entry, match in enumerate(matching):
        framedat = {'frame': match['frame'],
                        'time': match['timeSecs'],
                        'x': match['worldPosition']['x'],
                        'y': match['worldPosition']['z'], #axes are named differently in Unity
                        'angle': (-match['worldRotationDegs']['y'])%360, #flip due to left handed convention in Unity
                        'dx':match['actualTranslation']['x'],
                        'dy':match['actualTranslation']['z'],
                        'dxattempt': match['attemptedTranslation']['x'],
                        'dyattempt': match['attemptedTranslation']['z']
                       }
        entries[entry] = pd.Series(framedat).to_frame().T
    posDf = pd.concat(entries,ignore_index = True)
    print('correcting for Unity angle convention.')

    return posDf


def ftDfFromLog(dat):
    # get fictrac data
    matching = [s for s in dat if "ficTracDeltaRotationVectorLab" in s]
    entries = [None]*len(matching)
    for entry, match in enumerate(matching):
        framedat = {'frame': match['frame'],
                        'ficTracTReadMs': match['ficTracTimestampReadMs'],
                        'ficTracTWriteMs': match['ficTracTimestampWriteMs'],
                        'dx': match['ficTracDeltaRotationVectorLab']['x'],
                        'dy': match['ficTracDeltaRotationVectorLab']['y'],
                        'dz': match['ficTracDeltaRotationVectorLab']['z']}
        entries[entry] = pd.Series(framedat).to_frame().T

    if len(entries) > 0:
        ftDf = pd.concat(entries, ignore_index = True)
    else:
        ftDf = pd.DataFrame()

    return ftDf

def dtDfFromLog(dat):
    # get delta time info
    matching = [s for s in dat if "deltaTime" in s]
    entries = [None]*len(matching)
    for entry, match in enumerate(matching):
        framedat = {'frame': match['frame'],
                    'time': match['timeSecs'],
                    'dt': match['deltaTime']}
        entries[entry] = pd.Series(framedat).to_frame().T
    dtDf = pd.concat(entries,ignore_index = True)

    return dtDf


def pdDfFromLog(dat):
    # get NiDaq signal
    matching = [s for s in dat if "tracePD" in s]
    entries = [None]*len(matching)
    for entry, match in enumerate(matching):
        framedat = {'frame': match['frame'],
                    'time': match['timeSecs'],
                    'pdsig': match['tracePD'],
                    'imgfsig': match['imgFrameTrigger']}
        entries[entry] = pd.Series(framedat).to_frame().T

    pdDf = pd.concat(entries,ignore_index = True)

    return pdDf

def texDfFromLog(dat):
    # get texture remapping log
    matching = [s for s in dat if "xpos" in s]
    entries = [None]*len(matching)
    for entry, match in enumerate(matching):
        framedat = {'frame': match['frame'],
                    'time': match['timeSecs'],
                    'xtex': match['xpos'],
                    'ytex': match['ypos']}
        entries[entry] = pd.Series(framedat).to_frame().T

    texDf = pd.concat(entries,ignore_index = True)

    return texDf

def ftTrajDfFromLog(directory, filename):
    cols = [14,15,16,17,18]
    colnames = ['x','y','heading','travelling','speed']
    ftTrajDf = pd.read_csv(directory+"/"+filename,usecols=cols,names=colnames)
    return ftTrajDf

def timeseriesDfFromLog(dat):
    from scipy.signal import medfilt

    posDf = pd.DataFrame(columns=posDfCols)
    ftDf = pd.DataFrame(columns=ftDfCols)
    dtDf = pd.DataFrame(columns=dtDfCols)
    pdDf = pd.DataFrame(columns = ['frame','time','pdsig', 'imgfsig'])

    posDf = posDfFromLog(dat)
    ftDf = ftDfFromLog(dat)
    dtDf = dtDfFromLog(dat)
    try:
        pdDf = pdDfFromLog(dat)
    except:
        print("No analog input data was recorded.")


    posDf.time = posDf.time-posDf.time[0]
    dtDf.time = dtDf.time-dtDf.time[0]
    if len(pdDf) > 0:
        pdDf.time = pdDf.time-pdDf.time[0]

    if len(ftDf) > 0:
        ftDf.ficTracTReadMs = ftDf.ficTracTReadMs-ftDf.ficTracTReadMs[0]
        ftDf.ficTracTWriteMs = ftDf.ficTracTWriteMs-ftDf.ficTracTWriteMs[0]
    else:
        print("No fictrac signal was recorded.")

    posDf = pd.merge(dtDf, posDf, on="frame", how='outer').rename(columns={'time_x':'time'}).drop(['time_y'],axis=1)

    if len(pdDf) > 0:
        nidDf = pd.merge(dtDf, pdDf, on="frame", how='outer').rename(columns={'time_x':'time'}).drop(['time_y'],axis=1)

        nidDf["pdFilt"]  = nidDf.pdsig.values
        nidDf.pdFilt[np.isfinite(nidDf.pdsig)] = medfilt(nidDf.pdsig[np.isfinite(nidDf.pdsig)])
        nidDf["pdThresh"]  = 1*(np.asarray(nidDf.pdFilt>=np.nanmedian(nidDf.pdFilt.values)))

        nidDf["imgfFilt"]  = nidDf.imgfsig.values
        nidDf.imgfFilt[np.isfinite(nidDf.imgfsig)] = medfilt(nidDf.imgfsig[np.isfinite(nidDf.imgfsig)])
        # replace with .loc[:, ...]
        nidDf["imgfThresh"]  = 1*(np.asarray(nidDf.imgfFilt>=np.nanmedian(nidDf.imgfFilt.values)))

        nidDf = generateInterTime(nidDf)
    else:
        nidDf = posDf

    return posDf, ftDf, nidDf


def generateInterTime(tsDf):
    from scipy import interpolate

    tsDf['framestart'] = np.hstack([0,1*np.diff(tsDf.time)>0])

    tsDf['counts'] = 1
    sampperframe = tsDf.groupby('frame').sum()[['time','dt','counts']].reset_index(level=0)
    sampperframe['fs'] = sampperframe.counts/sampperframe.dt

    frameStartIndx = np.hstack((0,np.where(tsDf.framestart)[0]))
    frameStartIndx = np.hstack((frameStartIndx, frameStartIndx[-1]+sampperframe.counts.values[-1]-1))
    frameIndx = tsDf.index.values

    frameNums = tsDf.frame[frameStartIndx].values.astype('int')
    frameNumsInterp = np.hstack((frameNums, frameNums[-1]+1))

    timeAtFramestart = tsDf.time[frameStartIndx].values

    #generate interpolated frames
    frameinterp_f = interpolate.interp1d(frameStartIndx,frameNums)
    tsDf['frameinterp'] = frameinterp_f(frameIndx)

    timeinterp_f = interpolate.interp1d(frameStartIndx,timeAtFramestart)
    tsDf['timeinterp'] = timeinterp_f(frameIndx)

    return tsDf<|MERGE_RESOLUTION|>--- conflicted
+++ resolved
@@ -46,20 +46,9 @@
         frameftDf.reset_index(level=0, inplace=True)
         return frameftDf
 
-<<<<<<< HEAD
     def saveData(self, saveDir, saveName):
         savepath = sep.join([saveDir,saveName,'uvr'])
-    
-=======
-
-    def saveData(self, saveDir, saveName, imaging=True):
-        # Choose imaging = False if you are processing behaviour data without
-        # imaging data and would like to drop the "uvr" subfolder.
-        if imaging:
-            savepath = sep.join([saveDir,saveName,'uvr'])
-        else:
-            savepath = sep.join([saveDir,saveName])
->>>>>>> 0e64d51a
+
         # make directory
         if not exists(savepath):
             makedirs(savepath)
@@ -75,25 +64,6 @@
         self.nidDf.to_csv(sep.join([savepath,'nidDf.csv']))
 
         return savepath
-<<<<<<< HEAD
-=======
-
-    def saveShapeDf(self, saveDir, saveName, imaging=True):
-        #TODO: Potentially move to trajproc.py or analysis file
-        if imaging:
-            savepath = sep.join([saveDir,saveName,'uvr'])
-        else:
-            savepath = sep.join([saveDir,saveName])
-        # make directory
-        if not exists(savepath):
-            makedirs(savepath)
-
-        # save dataframe
-        self.shapeDf.to_csv(sep.join([savepath,'shapeDf.csv']))
-
-        return savepath
-
->>>>>>> 0e64d51a
 
 # constructor for unityVRexperiment
 def constructUnityVRexperiment(dirName,fileName,imaging=False,test=False):
